--- conflicted
+++ resolved
@@ -277,11 +277,7 @@
 
    # setsid creates a new session id for watchdog and
    # keeps it running even if shell session is closed
-<<<<<<< HEAD
-   # Watchdog is redundant when there is no systemd
-=======
    # Watchdog is redundant when there is systemd service
->>>>>>> 907efa41
    # But necessary when there is upstart or SysVinit
    setsid $VMW_CONN_NOTIFY_WATCHDOG >/dev/null 2>&1 < /dev/null &
    retval=$?
